--- conflicted
+++ resolved
@@ -13,12 +13,8 @@
 
 from IPython import get_ipython
 
-<<<<<<< HEAD
 from bluesky_kafka import BlueskyKafkaException, Publisher
 from bluesky_kafka.utils import list_topics
-=======
-from event_model import RunRouter
->>>>>>> e2736aaf
 
 from ._version import get_versions
 
@@ -578,7 +574,6 @@
 
 def _subscribe_kafka_publisher(RE, publisher_queue, kafka_publisher, publisher_queue_timeout=1):
     """
-<<<<<<< HEAD
     Set up an indirect connection between RE and Kafka publisher using a queue and a thread.
 
     The function performs two tasks:
@@ -707,11 +702,6 @@
       1) verify a Kafka broker with the expected beamline-specific topic is available
       2) instantiate a bluesky_kafka.Publisher with the expected beamline-specific topic
       3) delegate connecting the RunEngine and Publisher to _subscribe_kafka_publisher
-=======
-    Subscribe a RunRouter to the specified RE to create Kafka Publishers.
-    Each Publisher will publish documents from a single run to the
-    Kafka topic "<beamline_name>.bluesky.runengine.documents".
->>>>>>> e2736aaf
 
     Parameters
     ----------
@@ -737,23 +727,6 @@
         un-subscribe the function from the RunEngine, in case someone ever wants to do that.
 
     """
-<<<<<<< HEAD
-=======
-    from bluesky_kafka import Publisher
-
-    topic = f"{beamline_name.lower()}.bluesky.runengine.documents"
-
-    def kafka_publisher_factory(name, start_doc):
-        # create a Kafka Publisher for a single run
-        kafka_publisher = Publisher(
-            topic=topic,
-            bootstrap_servers=bootstrap_servers,
-            key=start_doc["uid"],
-            producer_config=producer_config,
-            flush_on_stop_doc=True,
-            serializer=partial(msgpack.dumps, default=mpn.encode),
-        )
->>>>>>> e2736aaf
 
     nslsii_logger = logging.getLogger("nslsii")
     publisher_queue = queue.Queue()
